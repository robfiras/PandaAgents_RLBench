import os
import time
import datetime

import numpy as np
import tensorflow as tf
from rlbench.backend.observation import Observation

from agents.ddpg_backend.target_update_ops import update_target_variables
from agents.ddpg_backend.replay_buffer import ReplayBuffer, ReplayBufferMode
from agents.ddpg_backend.prio_replay_buffer import PrioReplayBuffer
from agents.ddpg_backend.ou_noise import OUNoise
from agents.misc.logger import CmdLineLogger
from agents.misc.tensorboard_logger import TensorBoardLogger
from agents.base import Agent

# tf.config.run_functions_eagerly(True)
tf.keras.backend.set_floatx('float64')


class ActorNetwork(tf.keras.Model):

    def __init__(self, units_hidden_layers, dim_actions, max_action, activations=None,
                 sigma=0.1, mu=0.0, use_ou_noise=False, seed=94):
        # call the parent constructor
        super(ActorNetwork, self).__init__()

        self.dim_actions = dim_actions

        # check if default activations should be used (relus)
        if not activations:
            activations = ["relu"] * len(units_hidden_layers)

        self.seed = seed
        glorot_init = tf.keras.initializers.GlorotUniform(seed=self.seed)
        uniform_init = tf.keras.initializers.RandomUniform(minval=-0.003, maxval=0.003, seed=self.seed)

        # define the layers that are going to be used in our actor
        self.hidden_layers = [tf.keras.layers.Dense(dim, activation=activation, kernel_initializer=glorot_init,
                                                    bias_initializer=glorot_init)
                              for dim, activation in zip(units_hidden_layers, activations)]
        self.out = tf.keras.layers.Dense(dim_actions, kernel_initializer=uniform_init, bias_initializer=uniform_init)

        # set action scaling
        self.max_actions = tf.constant([max_action], dtype=tf.float64)

        # setup the noise for the actor
        self.sigma = sigma
        self.mu = mu
        # check if ou noise should be used
        self.use_ou_noise = use_ou_noise
        if self.use_ou_noise:
            self.ou_noise = OUNoise(dim_actions, mu=self.mu, sigma=self.sigma, seed=self.seed)

    def call(self, inputs):
        # define the forward pass
        z = inputs
        for layer in self.hidden_layers:
            z = layer(z)
        # we need to scale actions
        arm_actions, gripper_action = tf.split(self.out(z), [7, 1], axis=1)
        arm_actions = tf.nn.tanh(arm_actions)           # we want arm actions to be between -1 and 1
        gripper_action = tf.nn.sigmoid(gripper_action)  # we want gripper actions to be between 0 and 1

        # scale arm actions
        batch_size = tf.shape(arm_actions)[0]
        scale = tf.tile(self.max_actions, [batch_size, 1])
        arm_actions = tf.multiply(arm_actions, scale)

        return tf.concat([arm_actions, gripper_action], axis=1)

    def noisy_predict(self, obs, return_tensor=False):
        """
        Makes predictions and adds noise to it
        :param obs: observation
        :param return_tensor: if true, tensor is returned else numpy array
        :return: either numpy array or tensor
        """
        # get prediction without noise
        pred = self.predict(obs)

        # add noise
        if self.use_ou_noise:
            pred = self.add_ou_noise(pred)
        else:
            pred = self.add_gaussian_noise(pred)

        # clip actions
        max_actions = np.concatenate((self.max_actions.numpy(), [[1.0]]), axis=1)   # append gripper action
        min_actions = np.concatenate((-self.max_actions.numpy(), [[0.0]]), axis=1)   # append gripper action
        pred = tf.clip_by_value(pred, clip_value_min=min_actions, clip_value_max=max_actions)
        return pred if return_tensor else pred.numpy()

    def random_predict(self, obs, return_tensor=False):
        """ makes a random prediction of actions """
        arm_action_limits = np.tile(self.max_actions.numpy(), (obs.shape[0], 1))
        rand_arm_actions = (np.random.rand(obs.shape[0], self.dim_actions-1)-0.5) * (2*arm_action_limits)
        rand_gripper_action = np.random.rand(obs.shape[0], 1)
        pred = np.concatenate((rand_arm_actions, rand_gripper_action), axis=1)
        return tf.constant(pred) if return_tensor else pred

    def add_gaussian_noise(self, predictions):
        """ adds noise from a normal (Gaussian) distribution """
        noisy_predictions = predictions + tf.random.normal(shape=predictions.shape, mean=self.mu, stddev=self.sigma,
                                                           dtype=tf.float64)
        return noisy_predictions

    def add_ou_noise(self, predictions):
        """ adds noise from a Ornstein-Uhlenbeck process """
        noisy_predictions = predictions + self.ou_noise.noise(predictions)
        return noisy_predictions


class CriticNetwork(tf.keras.Model):

    def __init__(self, units_hidden_layers, dim_obs,  dim_outputs, activations=None, seed=94):
        # call the parent constructor
        super(CriticNetwork, self).__init__()

        self.dim_obs = dim_obs

        # check if default activations should be used (relus)
        if not activations:
            activations = ["relu"] * len(units_hidden_layers)

        self.seed = seed
        glorot_init = tf.keras.initializers.GlorotUniform(seed=self.seed)
        uniform_init = tf.keras.initializers.RandomUniform(minval=-0.003, maxval=0.003, seed=self.seed)

        # define the layers that are going to be used in our critic
        self.hidden_layers = [tf.keras.layers.Dense(dim, activation=activation, kernel_initializer=glorot_init,
                                                    bias_initializer=glorot_init)
                              for dim, activation in zip(units_hidden_layers, activations)]
        self.out = tf.keras.layers.Dense(dim_outputs, kernel_initializer=uniform_init, bias_initializer=uniform_init)

    def call(self, inputs):
        # define the forward pass
        z = inputs
        for layer in self.hidden_layers:
            z = layer(z)
        return self.out(z)


class DDPG(Agent):
    def __init__(self,
                 argv,
                 action_mode,
                 obs_config,
                 task_class,
                 gamma=0.99,
                 tau=0.001,
                 sigma=0.4,
                 batch_size=100,
                 episode_length=40,
                 training_interval=1,
                 start_training=500000,
                 min_epsilon=0.2,
                 max_epsilon=0.9,
                 epsilon_decay_episodes=None,
                 save_weights_interval=4000,
                 use_ou_noise=False,
                 buffer_size=1000000,
                 lr_actor=0.001,
                 lr_critic=0.001,
                 layers_actor=[400, 300],
                 layers_critic=[400, 300],
                 seed=94
                 ):
        """
        :param obs_config: configuration of the observation
        :param gamma: discount factor
        :param tau: hyperparameter soft target updates
        :param sigma: standard deviation for noise
        :param batch_size: batch size to be sampled from the buffer
        :param episode_length: length of an episode
        :param training_interval: intervals used for training (default==1 -> train ech step)
        :param start_training: step at which training is started
        :param min_epsilon: minimum epsilon used for eps-greedy policy
        :param max_epsilon: maximum epsilon used for eps-greedy policy
        :param epsilon_decay_episodes: episodes within epsilon should be decayed to min_epsilon. Note: Decaying starts when
        starting training! And if epsilon_decay_episodes=None, min_epsilon is reached at end of training
        :param save_weights_interval: interval in which the weights are saved
        :param use_ou_noise: if true, Ornstein-Uhlenbeck noise is used instead of Gaussian noise
        :param buffer_size: size of the replay buffer
        :param lr_actor: learning rate actor
        :param lr_critic: learning rate critic
        :param layers_actor: number of units in each dense layer in the actor (len of list defines number of layers)
        :param layers_critic: number of units in each dense layer in the actor (len of list defines number of layers)
        """

        # call parent constructor
        super(DDPG, self).__init__(action_mode, task_class, obs_config, argv, seed)

        # define the dimensions
        self.dim_inputs_actor = self.dim_observations
        self.dim_inputs_critic = self.dim_observations + self.dim_actions

        # setup the some hyperparameters
        self.gamma = gamma
        self.tau = tau
        self.sigma = sigma
        self.batch_size = batch_size
        self.episode_length = episode_length
        self.training_interval = training_interval
        self.start_training = start_training
        self.max_epsilon = max_epsilon
        self.min_epsilon = min_epsilon
        self.epsilon = max_epsilon
        self.epsilon_decay_episodes = epsilon_decay_episodes
        self.global_step_main = 0
        self.global_episode = 0
        self.use_ou_noise = use_ou_noise
        self.layers_actor = layers_actor
        self.layers_critic = layers_critic
        self.lr_actor = lr_actor
        self.lr_critic = lr_critic

        # use copying instead of "soft" updates
        self.use_target_copying = True
        self.interval_copy_target = 300

        if not self.training_episodes:
            self.training_episodes = 1000   # default value
        if self.save_weights:
            self.save_weights_interval = save_weights_interval
        # add an custom/unique id for logging
        if (self.use_tensorboard or self.save_weights) and self.root_log_dir:
            if not self.run_id:
                self.run_id = time.strftime("run_%Y_%m_%d-%H_%M_%S")
            self.root_log_dir = os.path.join(self.root_log_dir, self.run_id, "")
        # setup tensorboard
        self.summary_writer = None
        if self.use_tensorboard:
            self.tensorboard_logger = TensorBoardLogger(root_log_dir=self.root_log_dir)

        # setup the replay buffer
        self.replay_buffer_mode = ReplayBufferMode.PER
        if self.replay_buffer_mode == ReplayBufferMode.VANILLA:
            self.replay_buffer = ReplayBuffer(buffer_size,
                                              path_to_db_write=self.root_log_dir,
                                              path_to_db_read=self.path_to_read_buffer,
                                              dim_observations=self.dim_observations,
                                              dim_actions=self.dim_actions,
                                              write=self.write_buffer)
        elif self.replay_buffer_mode == ReplayBufferMode.PER:
            self.replay_buffer = PrioReplayBuffer(buffer_size,
                                                  path_to_db_write=self.root_log_dir,
                                                  path_to_db_read=self.path_to_read_buffer,
                                                  dim_observations=self.dim_observations,
                                                  dim_actions=self.dim_actions,
                                                  write=self.write_buffer)
        elif self.replay_buffer_mode == ReplayBufferMode.HER:
            print("HER not supported yet. Switching back to vanilla buffer...")
            self.replay_buffer = ReplayBuffer(buffer_size,
                                              path_to_db_write=self.root_log_dir,
                                              path_to_db_read=self.path_to_read_buffer,
                                              dim_observations=self.dim_observations,
                                              dim_actions=self.dim_actions,
                                              write=self.write_buffer)
        else:
            raise ValueError("Unsupported replay buffer type. Please choose either vanilla, PER or HER.")

        if self.path_to_read_buffer:
            if self.replay_buffer.length >= self.start_training:
                self.start_training = 0
            else:
                self.start_training = self.start_training - self.replay_buffer.length
        self.n_steps_random_actions = 2 * self.start_training
        if not self.no_training:
            print("\nStarting training in %d steps." % self.start_training)
            print("Making completely random actions for the next %d steps. \n" % self.n_steps_random_actions)

        # --- define actor and its target---
        self.max_actions = [1.0, 1.0, 1.0, 1.0, 1.0, 1.0, 1.0]
        self.actor = ActorNetwork(self.layers_actor, self.dim_actions, self.max_actions, sigma=sigma, use_ou_noise=use_ou_noise)
        self.target_actor = ActorNetwork(self.layers_actor,  self.dim_actions, self.max_actions, sigma=sigma, use_ou_noise=use_ou_noise)
        # instantiate the models
        self.actor.build((1, self.dim_inputs_actor))
        self.target_actor.build((1, self.dim_inputs_actor))
        # setup the actor's optimizer
        self.optimizer_actor = tf.keras.optimizers.Adam(learning_rate=self.lr_actor)

        # --- define the critic and its target ---
        if type(self) == DDPG:
            self.critic = CriticNetwork(self.layers_critic, dim_obs=self.dim_observations, dim_outputs=1)   # one Q-value per state needed
            self.target_critic = CriticNetwork(self.layers_critic, dim_obs=self.dim_observations, dim_outputs=1)    # one Q-value per state needed
            # instantiate the models
            self.critic.build((1, self.dim_inputs_critic))
            self.target_critic.build((1, self.dim_inputs_critic))
            # setup the critic's optimizer
            self.optimizer_critic = tf.keras.optimizers.Adam(learning_rate=self.lr_critic)

        # --- copy weights to targets or load old model weights
        if type(self) == DDPG:
            self.init_or_load_weights()

    def run(self):
        """ Main run method for incrementing the simulation and training the agent """
        obs = []
        action = []
        reward = []
        next_obs = []
        done = []
        running_workers = []
        number_of_succ_episodes = 0
        percentage_succ = 0.0
        step_in_episode = 0
        logger = CmdLineLogger(10, self.training_episodes, self.n_workers)
        while self.global_episode < self.training_episodes:
            # reset episode if maximal length is reached or all worker are done
            if self.global_step_main % self.episode_length == 0 or not running_workers:
                obs = []
                # init a list of worker (connections) which haven't finished their episodes yet -> all at reset
                running_workers = self.worker_conn.copy()
                # reset workers
                self.all_worker_reset(running_workers, obs)

                if self.global_step_main != 0:
                    self.global_episode += self.n_workers
                    step_in_episode = 0

                logger(self.global_episode, number_of_succ_episodes, percentage_succ)

            total_steps = self.global_step_main * self.n_workers

            # predict action with actor
            if self.n_steps_random_actions > total_steps and not self.no_training:
                action = self.get_action(obs, mode="random")
<<<<<<< HEAD
            else:
                action = self.get_action(obs, mode="eps-greedy-random")
=======
            elif not self.no_training:
                action = self.get_action(obs, mode="greedy+noise")
            else:
                action = self.get_action(obs, mode="greedy")
>>>>>>> 97920909

            # make a step in workers
            self.all_worker_step(obs=obs, reward=reward, action=action, next_obs=next_obs,
                                 done=done, running_workers=running_workers)

            # train if conditions are met
            cond_train = (total_steps >= self.start_training and
                          self.global_step_main % self.training_interval == 0 and
                          not self.no_training)

            if cond_train:
                avg_crit_loss = 0
                avg_act_loss = 0
                worker_training_actors = 0
                for i in range(self.n_workers):
                    crit_loss, act_loss = self.train()
                    avg_crit_loss += crit_loss
                    if act_loss:
                        avg_act_loss += act_loss
                        worker_training_actors += 1
                avg_crit_loss = avg_crit_loss / self.n_workers
                if worker_training_actors != 0:
                    avg_act_loss = avg_act_loss / worker_training_actors
                else:
                    avg_act_loss = None

            # save weights if needed
            if self.save_weights and total_steps % self.save_weights_interval == 0 and total_steps > self.start_training:
                self.save_all_models()

            # log to tensorboard if needed
            if self.use_tensorboard:
                number_of_succ_episodes, percentage_succ = self.tensorboard_logger(total_steps=total_steps,
                                                                                   episode=self.global_episode,
                                                                                   losses={"Critic-Loss": avg_crit_loss,
                                                                                           "Actor-Loss": avg_act_loss} if cond_train else None,
                                                                                   dones=done,
                                                                                   step_in_episode=step_in_episode,
                                                                                   rewards=reward,
                                                                                   epsilon=self.epsilon,
                                                                                   cond_train=cond_train)

            # increment and save next_obs as obs
            self.global_step_main += 1
            step_in_episode += 1
            obs = next_obs
            next_obs = []
            reward = []
            done = []

        self.clean_up()
        print('\nDone.\n')

    def run_training_only(self):
        """ Runs only the training methods without connecting to the simulation. Reading replay buffer needed! """
        if not self.path_to_read_buffer:
            raise AttributeError("Can not run training only if no buffer is provided! Please provide buffer.")

        while self.global_step_main < self.training_episodes:
            crit_loss, act_loss = self.train()

            # save weights if needed
            if self.save_weights and self.global_step_main % self.save_weights_interval == 0:
                self.save_all_models()

            # log to tensorboard if needed
            if self.use_tensorboard:
                with self.summary_writer.as_default():
                    # determine the total number of steps made in all threads
                    total_steps = self.global_step_main * self.n_workers
                    # pass logging data to tensorboard
                    tf.summary.scalar('Critic-Loss', crit_loss, step=total_steps)
                    if act_loss:
                        tf.summary.scalar('Actor-Loss', act_loss, step=total_steps)

            self.global_step_main += 1
            if act_loss:
                print("Training step %d Actor-Loss %f Critic-Loss %f" % (self.global_step_main, act_loss, crit_loss))

        self.clean_up()
        print('\nDone.\n')

    def all_worker_reset(self, running_workers, obs):
        """
        Resets the episodes of all all workers
        :param running_workers: list of running worker connections
        :param obs: list of observations to be filled with initial observations
        """
        # queue command to worker
        for w in running_workers:
            w["command_queue"].put(("reset", ()))
        # collect data from workers
        for w in running_workers:
            descriptions, single_obs = w["result_queue"].get()
            obs.append(single_obs)

    def all_worker_step(self, obs, action, reward, next_obs, done, running_workers):
        """
        Increments the simulation in all running workers, receives the new data and adds it to the replay buffer.
        :param obs: list of observations to be filled
        :param action: list of actions to be filled
        :param reward: list of rewards to be filled
        :param next_obs: list of next observations to be filled
        :param done: list of dones to be filled
        :param running_workers: list of running worker connections
        """
        for w, a in zip(running_workers, action):
            w["command_queue"].put(("step", (a,)))

        # collect results from workers
        finished_workers = []
        for w, o, a, e in zip(running_workers, obs, action, range(self.n_workers)):
            single_next_obs, single_reward, single_done = w["result_queue"].get()
            # single_reward = self.cal_custom_reward_3(single_next_obs, single_done)  # added custom reward
            single_reward = single_reward
            self.replay_buffer.append(o, a, float(single_reward), single_next_obs,
                                      float(single_done), (e+self.global_episode))
            next_obs.append(single_next_obs)
            reward.append(single_reward)
            done.append(single_done)
            if single_done:
                # remove worker from running_workers if finished
                finished_workers.append(w)

        for w in finished_workers:
            running_workers.remove(w)

    def get_action(self, obs, mode):
        """
        Predicts an action using the actor network. DO NOT USE WHILE TRAINING. Use predict() or noisy_predict() instead
        :param obs: received observation
        :param mode: sets the mode -> either greedy, greedy+noise, random, eps-greedy-noise or eps-greedy-random
        :return: returns a numpy array containing the corresponding actions
        """
        # set epsilon-decay if not set yet
        total_steps = self.global_step_main * self.n_workers
        if not self.epsilon_decay_episodes and total_steps > self.n_steps_random_actions:
            self.epsilon_decay_episodes = self.training_episodes - self.global_episode
        # calculate epsilon if decay started
        if self.epsilon_decay_episodes and total_steps > self.n_steps_random_actions:
            epsilon_gradient = ((self.max_epsilon - self.min_epsilon)/self.epsilon_decay_episodes)
            self.epsilon = self.max_epsilon - epsilon_gradient * (self.global_episode - self.training_episodes + self.epsilon_decay_episodes)
            self.epsilon = min(self.epsilon, self.max_epsilon)
            self.epsilon = max(self.epsilon, self.min_epsilon)
        if self.no_training:
            self.epsilon = 0.0

        if mode == "greedy":
            actions = self.actor.predict(tf.constant(obs))
        elif mode == "greedy+noise":
            actions = self.actor.noisy_predict(tf.constant(obs))
        elif mode == "random":
            actions = self.actor.random_predict(np.array(obs))
        elif mode == "first_random_then_noise":
            if total_steps < self.n_steps_random_actions:
                actions = self.actor.random_predict(np.array(obs))
            else:
                actions = self.actor.noisy_predict(tf.constant(obs))
        elif mode == "eps-greedy-random":
            choice = np.random.choice(2, 1, p=[self.epsilon, (1-self.epsilon)])
            if choice == 0:
                actions = self.actor.random_predict(np.array(obs))
            if choice == 1:
                actions = self.actor.noisy_predict(tf.constant(obs))
        else:
            raise ValueError("%s not allowed as mode! Choose either greedy, greedy+noise or random." % mode)

        return actions

    def cal_custom_reward_1(self, obs, done):
        finished = (done or ((self.global_step_main+1) % self.episode_length == 0))
        if finished:
            max_precision = 0.01    # 1cm
            max_reward = 1/max_precision
            scale = 1.0
            gripper_pos = obs[22:25]         # gripper x,y,z
            target_pos = obs[-3:]        # target x,y,z
            dist = np.sqrt(np.sum(np.square(np.subtract(target_pos, gripper_pos)), axis=0))     # euclidean norm
            reward = min((1/(dist + 0.00001)), max_reward)
            reward = scale * reward
            return reward
        else:
            return 0.0

    def cal_custom_reward_2(self, done):
        if done:
            return 10.0
        else:
            return -0.005

    def cal_custom_reward_3(self, obs, done):
        max_precision = 0.01    # 1cm
        max_reward = 1/max_precision
        scale = 0.1
        gripper_pos = obs[22:25]         # gripper x,y,z
        target_pos = obs[-3:]        # target x,y,z
        dist = np.sqrt(np.sum(np.square(np.subtract(target_pos, gripper_pos)), axis=0))     # euclidean norm
        reward = min((1/(dist + 0.00001)), max_reward)
        reward = scale * reward
        return reward

    def save_all_models(self):
        path_to_dir = os.path.join(self.root_log_dir, "weights", "")
        self.actor.save(path_to_dir + "actor")
        # self.target_actor.save(path_to_dir + "target_actor")
        self.critic.save(path_to_dir + "critic")
        # self.target_critic.save(path_to_dir + "target_critic")

    def init_or_load_weights(self):
        # --- actor
        # check if we need to load weights
        if self.path_to_model:
            print("Loading weights from %s to actor..." % self.path_to_model)
            self.actor.load_weights(os.path.join(self.path_to_model, "actor", "variables", "variables"))
            self.target_actor.load_weights(os.path.join(self.path_to_model, "actor", "variables", "variables"))
        else:
            # copy the weights to the target actor
            # update_target_variables(self.target_actor.weights, self.actor.weights, tau=1.0)
            self.target_actor.set_weights(self.actor.get_weights())
        # --- critic
        # check if we need to load weights
        if self.path_to_model:
            print("Loading weights from %s to critic..." % self.path_to_model)
            self.critic.load_weights(os.path.join(self.path_to_model, "critic", "variables", "variables"))
            self.target_critic.load_weights(os.path.join(self.path_to_model, "critic", "variables", "variables"))
        else:
            # copy the weights to the target critic
            # update_target_variables(self.target_critic.weights, self.critic.weights, tau=1.0)
            self.target_critic.set_weights(self.critic.get_weights())

    @tf.function
    def _compute_td_error(self, states, actions, rewards, next_states, dones):
        not_dones = 1.0 - dones
        next_actions = self.target_actor(next_states)
        input_target_critic = tf.concat([next_states, next_actions], axis=1)
        target_Q = self.target_critic(input_target_critic)
        target_Q = rewards + (not_dones * self.gamma * target_Q)
        target_Q = tf.stop_gradient(target_Q)
        input_current_q = tf.concat([states, actions], axis=1)
        current_Q = self.critic(input_current_q)
        td_errors = target_Q - current_Q
        return tf.squeeze(td_errors)

    def train(self):
        # sample batch
        if self.replay_buffer_mode == ReplayBufferMode.VANILLA or self.replay_buffer_mode == ReplayBufferMode.HER:
            states, actions, rewards, next_states, dones = self.replay_buffer.sample_batch(self.batch_size)
        elif self.replay_buffer_mode == ReplayBufferMode.PER:
            states, actions, rewards, next_states, dones, tree_idxs, is_weights = self.replay_buffer.sample_batch(self.batch_size)

        states = tf.constant(states)
        actions = tf.constant(actions)
        rewards = tf.constant(rewards)
        next_states = tf.constant(next_states)
        dones = tf.constant(dones)

        # call the inner function
        if self.replay_buffer_mode == ReplayBufferMode.VANILLA or self.replay_buffer_mode == ReplayBufferMode.HER:
            crit_loss, act_loss, td_errors = self.train_inner(states, actions, rewards, next_states, dones)
        elif self.replay_buffer_mode == ReplayBufferMode.PER:
            crit_loss, act_loss, td_errors = self.train_inner(states, actions, rewards, next_states, dones, is_weights)
            # update prioritized replay buffer
            self.replay_buffer.update_mult(tree_idxs, td_errors)

        return crit_loss, act_loss

    @tf.function
    def train_inner(self, states, actions, rewards, next_states, dones, is_weights=1.0):
        # --- Critic training ---
        with tf.GradientTape() as tape:
            td_errors = self._compute_td_error(states, actions, rewards, next_states, dones)
            td_errors_is = td_errors * is_weights

            # lets use a squared error for errors less than 1 and a linear error for errors greater than 1 to reduce
            # the impact of very large errors
            critic_loss = tf.reduce_mean(tf.square(td_errors_is))
            #td_errors = tf.abs(td_errors)
            #clipped_td_errors = tf.clip_by_value(td_errors, 0.0, 1.0)
            #linear_errors = 2 * (td_errors - clipped_td_errors)
            #critic_loss = tf.reduce_mean(tf.square(clipped_td_errors) + linear_errors)

        # calculate the gradients and optimize
        critic_gradients = tape.gradient(critic_loss, self.critic.trainable_variables)
        self.optimizer_critic.apply_gradients(zip(critic_gradients, self.critic.trainable_variables))

        # --- Actor training ---
        with tf.GradientTape() as tape:
            next_action = self.actor(states)
            input_critic = tf.concat([states, next_action], axis=1)
            actor_loss = -tf.reduce_mean(self.critic(input_critic))

        # calculate the gradients and optimize
        actor_gradients = tape.gradient(actor_loss, self.actor.trainable_variables)
        self.optimizer_actor.apply_gradients(zip(actor_gradients, self.actor.trainable_variables))

        # update target weights
        if self.use_target_copying:
            if self.global_step_main % self.interval_copy_target == 0 and self.global_step_main > 10:
                #update_target_variables(self.target_critic.weights, self.critic.weights, 1.0)
                #update_target_variables(self.target_actor.weights, self.actor.weights, 1.0)
                self.target_actor.set_weights(self.actor.get_weights())
                self.target_critic.set_weights(self.critic.get_weights())
        else:
            update_target_variables(self.target_critic.weights, self.critic.weights, self.tau)
            update_target_variables(self.target_actor.weights, self.actor.weights, self.tau)

        return critic_loss, actor_loss, td_errors

    def clean_up(self):
        print("Cleaning up ...")
        # shut down all environments
        [q.put(("kill", ())) for q in self.command_queue]
        [worker.join() for worker in self.workers]
        # delete replay buffer (this safes the replay buffer one last time)
        del self.replay_buffer<|MERGE_RESOLUTION|>--- conflicted
+++ resolved
@@ -326,15 +326,9 @@
             # predict action with actor
             if self.n_steps_random_actions > total_steps and not self.no_training:
                 action = self.get_action(obs, mode="random")
-<<<<<<< HEAD
             else:
                 action = self.get_action(obs, mode="eps-greedy-random")
-=======
-            elif not self.no_training:
-                action = self.get_action(obs, mode="greedy+noise")
-            else:
-                action = self.get_action(obs, mode="greedy")
->>>>>>> 97920909
+
 
             # make a step in workers
             self.all_worker_step(obs=obs, reward=reward, action=action, next_obs=next_obs,
